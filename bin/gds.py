#!/usr/bin/env python
# encoding: utf-8
'''
This is the f prime ground support equipment client
program.  It is designed to bring up a front end
GUI sending commands and receiving telemetry that
are defined utilizing the various XML files
used by the Autocoder to generate framework codes.

@author:     Leonard J. Reder

@copyright:  2014 California Institute of Technology. All rights reserved.

@license:    license

@contact:    reder@jpl.nasa.gov
'''
import sys
import os
import time
import glob
import random
from utils import Logger
from utils import PortFinder
from utils import ConfigManager


import traceback

from distributor import distributor
from client_socket import client_socket
from decoders import event_decoder
from decoders import ch_decoder
from loaders import event_py_loader
from loaders import cmd_py_loader
<<<<<<< HEAD
from encoders import cmd_encoder
=======
from loaders import ch_py_loader
>>>>>>> 963b2050

from pprint import pprint

import wx
from gui import GDSMainFrameImpl
from optparse import OptionParser

from time import sleep

__all__ = []
__version__ = 0.1
__date__ = '2015-04-03'
__updated__ = '2015-04-03'
LOGGER = None

def connect(opts):
	"""
	Routine to launch Threaded TCP Server
	and connect to gse.py.  The routine
	creates default log files of stdout
	and stderr.
	"""
	main_panel.TopPanel(None, None, opts).startTCP()


def execute(opts):
	"""
	Routine to launch a FSW binary that
	must be specified on the command line.
	The routine creates default log files
	of stdout and stderr.
	"""
	#
	# Setup log file name here...
	#
	if opts == None:
		p = os.environ['HOME'] + os.sep + 'fprime_logs' + os.sep + "app"
	else:
		p = opts.log_file_path + os.sep + "app"
	#
	if not os.path.exists(p):
		os.makedirs(p)
	#
	logfile = p + os.sep + time.strftime("%y%m%d%H%M%S", time.gmtime()) + '_GSE.log'
	#
	# Launch the FSW application saving both stdout and stdin to common log.
	#
	op_sys = os.uname()[0]
	if 'BUILD_ROOT' in os.environ:
		build_root_path = os.environ['BUILD_ROOT']
	else:
		print "EXCEPTIONS:  BUILD_ROOT Environment Variable not found!"
		raise exceptions.EnvironmentError

	app_cmd    = "\"%s -p %s | tee -a %s; exit\"" % (opts.exec_app, opts.port, logfile)
	#app_cmd    = "\"%s |& tee -a %s; exit\"" % (opts.exec_app, logfile)
	#app_cmd    = "\"%s\"" % (opts.exec_app)
	if op_sys == 'Darwin':
		app_script = '/usr/bin/osascript '
		app_args   = '-e \'tell application \"Terminal" to do script '
		# Note the exit is so Mac Terminal.app window will exit when process killed...
		cmd = app_script + app_args + app_cmd +  " \'"
	else:
		app_script = "/usr/bin/gnome-terminal"
		#app_args   = "-e "
		app_args   = " -e"
		cmd = app_script + app_args + app_cmd
	os.system(cmd)
	LOGGER.info("FSW Application Started: %s" % opts.exec_app)


def main_window_start():
	"""
	Everything GUI gets started from this routine.
	"""
	app = wx.App(False)
	frame = GDSMainFrameImpl.MainFrameImpl(None)
	frame.Show(True)

	app.MainLoop()
	return frame


def main(argv=None):
	'''
	Command line options.
	'''
	program_name = os.path.basename(sys.argv[0])
	program_version = "v0.1"
	program_build_date = "%s" % __updated__

	program_version_string = '%%prog %s (%s)' % (program_version, program_build_date)
	#program_usage = '''usage: spam two eggs''' # optional - will be autogenerated by optparse
	program_longdesc = '''''' # optional - give further explanation about what the program does
	program_license = "Copyright 2015 user_name (California Institute of Technology)                                            \
				ALL RIGHTS RESERVED. U.S. Government Sponsorship acknowledged."
	#
	# setup option parser
	parser = OptionParser(version=program_version_string, epilog=program_longdesc, description=program_license)
	parser.add_option("-d", "--dictionary", dest="generated_path", action="store", type="string", \
						help="Set base path to generated command/telemetry definition files [default: %default]")
	parser.add_option("-a", "--addr", dest="addr", action="store", type="string", help="set threaded tcp socket server address [default: %default]", \
						default="127.0.0.1")
	parser.add_option("-c", "--connect", action="store_true", dest="connect", help="Launches the Threaded TCP Socket Server on startup and connect to it [default: %default]", \
						default=False)
	parser.add_option("-p", "--port", dest="port", action="store", type="int", help="Set threaded tcp socket server port [default: %default]", \
						default=50007)
						#default=PortFinder.old_getport(50000,[]))

	parser.add_option("-e", "--execute", dest="exec_app", action="store", type="string", help="Execute the specified fsw application after socket server and UI are up [default: %default]")
	parser.add_option("-L", "--log-file-path", dest="log_file_path", action="store", type="string", help="Path to log files [default: %default]")
	parser.add_option("-b", "--logbinary", dest="bin_logger_flag", action="store", type="int", help="Flag to log raw data from socket (1=ON, 0=OFF) [default: %default]", \
						default=Logger.BIN_LOGGER_FLAG)
	parser.add_option("-r", "--log-file-prefix", dest="log_file_prefix", action="store", type="string", help="Prefix in log file path for each run. [default: current date/time]", \
						default=None)
	parser.add_option("-l", "--log-time", dest="log_time", action="store", type="string", help="Time used for logging. (local, GMT)", \
						default="local")
	parser.add_option("-n", "--no-about", dest="no_about", action="store_true", help="Do not show about text screen on start", \
						default=True)

	# process options
	(opts, args) = parser.parse_args(argv)

	app = wx.App(False)

	distrib = distributor.Distributor()
	cli = client_socket.ThreadedTCPSocketClient()


	eldr = event_py_loader.EventPyLoader()
	eid_dict = eldr.get_id_dict(opts.generated_path + os.sep + "events")

	cldr = cmd_py_loader.CmdPyLoader()
	cname_dict = cldr.get_name_dict(opts.generated_path + os.sep + "commands")

        ch_ldr = ch_py_loader.ChPyLoader()
        ch_dict = ch_ldr.get_id_dict(opts.generated_path + os.sep + "channels")

	pprint(cname_dict)

	frame = GDSMainFrameImpl.MainFrameImpl(None, cname_dict)

	dec = event_decoder.EventDecoder(eid_dict)
	dec.register(frame.event_pnl)

	cmd_enc = cmd_encoder.CmdEncoder(cname_dict)

	frame.cmd_pnl.register_encoder(cmd_enc)

	cmd_enc.register(cli)

	
	distrib.register("FW_PACKET_LOG", dec)

        ch_dec = ch_decoder.ChDecoder(ch_dict)
        ch_dec.register(frame.telem_pnl)
        distrib.register("FW_PACKET_TELEM", ch_dec)

	cli.register_distributor(distrib)
<<<<<<< HEAD
	sleep(1)
	cli.connect(args[0].addr, args[0].port)
=======
	sleep(5)
	cli.connect(opts.addr, opts.port)
>>>>>>> 963b2050
	sleep(1)
	cli.send("Register GUI\n")



	frame.Show(True)

	app.MainLoop()
	cli.disconnect()

if __name__ == "__main__":
	sys.exit(main())<|MERGE_RESOLUTION|>--- conflicted
+++ resolved
@@ -33,11 +33,9 @@
 from decoders import ch_decoder
 from loaders import event_py_loader
 from loaders import cmd_py_loader
-<<<<<<< HEAD
 from encoders import cmd_encoder
-=======
 from loaders import ch_py_loader
->>>>>>> 963b2050
+
 
 from pprint import pprint
 
@@ -197,13 +195,9 @@
         distrib.register("FW_PACKET_TELEM", ch_dec)
 
 	cli.register_distributor(distrib)
-<<<<<<< HEAD
 	sleep(1)
 	cli.connect(args[0].addr, args[0].port)
-=======
-	sleep(5)
-	cli.connect(opts.addr, opts.port)
->>>>>>> 963b2050
+
 	sleep(1)
 	cli.send("Register GUI\n")
 
