--- conflicted
+++ resolved
@@ -42,21 +42,12 @@
 """
 from __future__ import absolute_import
 
-<<<<<<< HEAD
 import binascii
 
-=======
 from . import encoder
->>>>>>> c34503a5
 from fprime.common.models.serialize.u32_type import U32Type
 from fprime_gds.common.data_types.cmd_data import CmdData
 from fprime_gds.common.utils.data_desc_type import DataDescType
-
-<<<<<<< HEAD
-from . import encoder
-
-=======
->>>>>>> c34503a5
 
 class CmdEncoder(encoder.Encoder):
     """Encoder class for command data"""
