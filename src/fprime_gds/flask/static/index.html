<!--
index.html:

This HTML document sets up the most basic of UIs for the F prime webified GUI layer. This GUI layer is built with the
Bootstrap CSS, but without the paired JavaScript packages as they conflict with the Vue.js display layer being used.


This GUI provides the following items:

1. Events panel showing events in the system
2. Channels panel showing latest channel readings
3. Commands panel allowing for commanding of the system
4. uplink and downlink panels for uploading and downloading files from the spacecraft
5. Logs file to display in the GDS layer

Note: Bootstrap is used, as it can be run as a CSS framework without many node and JavaScript packages.
Note: Vue.js annotations are used, as Vue is the data-to-view framework of choice.  It can be run with a single JS
      dependency, without need for WebPack or other module loaders.
-->
<!doctype html>
<html>
    <head>
        <!--link rel="stylesheet" href="third-party/css/bootstrap.min.css"-->
        <link rel="stylesheet" href="third-party/css/vue-select.css">
        <link rel="stylesheet" href="css/fpstyle.css">
        <link rel="stylesheet" href="css/fprime.css">
        <!-- Development mode -Vue- should it be needed for debug purposes -->
        <!--script src="https://cdn.jsdelivr.net/npm/vue/dist/vue.js"></script-->

        <!-- Third-party JavaScript files, hosted locally to remove internet dependence -->
        <script src="third-party/js/vue.min.js"></script>
        <script src="third-party/js/sorttable.js"></script>
        <script src="third-party/js/luxon.min.js"></script>
        <!-- JavaScript GDS files -->
        <script type="module" src="js/gds.js"></script>
    </head>
    <body>
        <!--
        GDS:

        The primary vue of the GDS is a tabbed view that is composed of separate components for each view. This is
        where Vue JS is allowed to display its items.
        -->
        <div id="tabetc" class="fp-flex-repeater fp-full-height">
            <tabbed-etc></tabbed-etc>
        </div>
        <!--
        Templates:

        The rest of this document is a hidden list of templates representing each of the components used in this web
        layer.
        -->
        <div hidden>
            <!--
            TabETC Component:

            The tabbed component has to primary sections:

            1. Navigation, allowing for the changing of tabs in the system
            2. Tab components only one visible at a time.
            -->
            <template id="tabetc-template">
                <div class="fp-flex-repeater">
                    <div class="fp-flex-header">
                        <nav class="navbar navbar-expand-lg navbar-dark bg-secondary">
                            <span class="navbar-brand">
                                <img v-bind:src="config.logo" width="50" height="50"
                                     v-bind:alt="config.projectName"
                                     v-bind:title="config.projectName">
                            </span>
                            <ul class="navbar-nav mr-auto mt-2 mt-lg-0">
                                <li v-for="tab in tabs"
                                     :class="['nav-item', 'nav-link', { active: currentTab == tab }]"
                                     :key="tab"
                                     v-on:click="route(tab)">{{ tab }}</li>
                                <form class="form-inline my-2 my-lg-0">
                                    <div class="btn btn-primary" v-on:click="spawn">New Window</div>
                                </form>
                            </ul>
                            <span class="navbar-brand">
                                    <img v-bind:src="orb ? config.dataSuccessIcon : config.dataErrorIcon"
                                         width="30" height="30">
                                </span>
                        </nav>
                    </div>
                    <div class="container-fluid fp-flex-repeater">
                        <!-- NOTE: *must* use v-show, as v-if will perish the component losing state -->
                        <command-input v-show="currentTab == 'Commanding'"></command-input>
                        <channel-table v-show="currentTab == 'Channels'"></channel-table>
                        <event-list    v-show="currentTab == 'Events'"></event-list>
                        <uplink        v-show="currentTab == 'Uplink'"></uplink>
                        <downlink      v-show="currentTab == 'Downlink'"></downlink>
                        <logging       v-show="currentTab == 'Logs'"></logging>
                        <chart-wrapper v-show="currentTab == 'Charts'"></chart-wrapper>
                        <sequencer     v-show="currentTab == 'Sequences'"></sequencer>
                        <dashboard     v-show="currentTab == 'Dashboard'"></dashboard>
                    </div>
                </div>
            </template>

            <!-- Charts: 
            Display telemetry time series charts. User has option to select which telemetry channels should be plotted.
            -->
            <chart-wrapper></chart-wrapper>
            
            <!--
            Dashboard:

            The dashboard template displays a user-configurable collection of other utilities from the GUI; by default, asks the user to upload a configuration file specifying the dashboard setup.
            -->
            <template id="dashboard-template">
                <div class="fp-flex-repeater">
                    <div class="fp-flex-header">
                        <div class="mt-2">
                            <label for="config-file">Choose a Layout Configuration File:</label>
                            <input type="file"
                                   name="config-file"
                                   accept="application/xml"
                                   v-on:change="configureDashboardFromFile($event.target.files[0])">
                        </div>
                    </div>
                    <v-runtime-template v-bind:template="userTemplate">
                        <!-- User-specified components go here -->
                    </v-runtime-template>
                </div>
            </template>
            <!--
            Logs:

            Logs template used to display log information from the system. Contains a selectable list of logs and a
            panel that displays the raw text, with light highlighting.
            -->
            <template id="logs-template">
                <div class="fp-flex-repeater">
                    <div class="fp-flex-header">
                        <label for="logselect">Available Logs:</label>
                        <v-select id="logselect"
                                  :clearable="false" :searchable="true"
                                  :filterable="true"  :options="options"
                                  v-model="selected">
                        </v-select>
                    </div>
                    <div class="fp-scroll-container">
                        <div class="fp-scrollable fp-color-logging">
                            <pre><code>{{logs[selected]}}</code></pre>
                        </div>
                    </div>
                </div>
            </template>
            <!--
            Command History:

            Displays a list of previously-sent commands.
            -->
            <template id="command-history-template">
                <div class="fp-flex-repeater">
                    <fp-table :header-columns="['Command Time', 'Command Id', 'Command Mnemonic', 'Command Args']"
                              :items="cmdhist"
                              :item-to-columns="columnify"
                              :item-to-unique="keyify"
                              :item-hide="isItemHidden"
                              :initial-fields="fields"
                              :filter-text="filterText"
                              :initial-views="itemsShown"
                              :compact="compact"
                              :click-action="clickAction"
                    ></fp-table>
                </div>
            </template>
            <!--
            Command Input:

            Displays a list of selectable commands. It also displays the list of arguments available to be sent with the
            selected command as it is passed to the ground.
            -->
            <template id="command-input-template">
                <div class="fp-flex-repeater">
                    <div class="fp-flex-header">
<<<<<<< HEAD
                        <h2 v-if="!builder">Sending Command: {{ selected.full_name }}</h2>
                        <form v-on:submit.prevent="null" class="command-input-form" novalidate>
=======
                        <h2>Sending Command: {{ selected.full_name }}</h2>
                        <form v-on:submit.prevent="() => {return false;}" class="command-input-form" novalidate>
>>>>>>> 4e54110e
                            <div class="form-row">
                                <div class="form-group col-4">
                                    <label for="mnemonic">Mnemonic</label>
                                    <v-select id="mnemonic" style="flex: 1 1 auto;  background-color: white;"
                                              :clearable="false" :searchable="true" @input="validate"
                                              :filterable="true"  label="full_name" :options="commandList" v-model="selected"
                                              :class="this.error == '' ? '' : 'is-invalid'" required>
                                    </v-select>
                                    <div class="invalid-feedback">{{ (this.error != '')? this.error : "Supply valid command"}}</div>
                                </div>
                            </div>
                            <div class="form-row">
                                <div class="form-group col" v-for="argument in selected.args">
                                    <command-argument :argument="argument"></command-argument>
                                </div>
                            </div>
                            <div class="form-row no-gutters">
                                <button type="button" class="col-2 btn btn-outline-secondary" v-on:click="clearArguments">Clear Arguments</button>
                                <button type="button" v-if="!builder" v-on:click="sendCommand" :disabled="active" class="col-2 btn btn-primary">
                                    Send Command
                                </button>
                            </div>
                        </form>
                    </div>
                    <command-text :selected="selected"></command-text>
                    <command-history v-if="!builder"></command-history>
                </div>
            </template>
            <!-- Command Text:

             Input textbox for entering in a command
             -->
            <template id="command-text-template">
                <div class="fp-flex-repeater">
                    <div class="form-row">
                        <div class="form-group col-12">
                            <h5>Command String</h5>
                            <input type="text" name="command-text" id="command-text" class="form-control" v-model.lazy="text"
                                   placeholder="Command input string">
                        </div>
                    </div>
                </div>
            </template>
            <!--
            Command Item:

            A single command item to send.
            -->
            <template id="command-item-template">
                <a href="#" class="list-group-item list-group-item-action flex-column align-items-start">
                    <div class="d-flex w-100 justify-content-between">
                        <h5 class="mb-1">{{calculateCommandTime + " " + command.template.mnemonic }}</h5>
                        <small>Command Id 0x{{ command.id.toString(16) }}</small>
                    </div>
                    <p class="mb-1">Arguments: {{ command.args }}</p>
                </a>
            </template>
            <!--
            Command Argument:

            Command argument template for displaying a single argument.
            -->
            <template id="command-argument-template">
                <div>
                    <label :for="argument.name">{{ argument.name }}</label>
                    <input v-if="argument.type != 'Enum'" :type="inputType[0]" :id="argument.name" class="form-control fprime-input"
                           :placeholder="argument.name" :pattern="inputType[1]" :step="inputType[2]" v-on:input="validate"
                           v-model="argument.value"  :class="argument.error == '' ? '' : 'is-invalid'" required>
                    <v-select v-if="argument.type == 'Enum'" :id="argument.name" style="flex: 1 1 auto; background-color: white;"
                              :clearable="false" :searchable="true" @input="validate"
                              :filterable="true"  label="full_name" :options="argument.possible"
                              v-model="argument.value" class="fprime-input" :class="argument.error == '' ? '' : 'is-invalid'" required>
                    </v-select>
                    <div class="invalid-feedback">{{ argument.error }}</div>
                </div>
            </template>

            <!--
            Event Templates:

            These templates provide for event listing items. Events use the FPTable component to configure a nice list
            of events for display.
            -->
            <template id="event-list-template">
                <div class="fp-flex-repeater">
                    <div class="fp-flex-header">
                        <h2>Events</h2>
                    </div>
                    <div class="row justify-content-end no-gutters">
                        <div class="col-sm-4">
                            <div class="input-group mb-3">
                                <div class="input-group-prepend">
                                    <button class="btn btn-secondary" type="button" v-on:click="offsetToFirst">First</button>
                                    <button class="btn btn-secondary" type="button" v-on:click="offsetToPrev" v-bind:class="{ 'disabled': !scrollStatus }">&lt;</button>
                                    <span class="input-group-text" v-bind:class="{ 'fp-auto-increment': isAutoUpdate }">
                                        {{ eventsStartOffset }} - {{ eventsEndOffset }}
                                    </span>
                                </div>
                                <input type="text" class="form-control" v-model="totalEventsSize" disabled>
                                <div class="input-group-append">
                                    <button class="btn btn-secondary" type="button" v-on:click="offsetToNext" v-bind:class="{ 'disabled': !scrollStatus }">&gt;</button>
                                    <button class="btn btn-secondary" type="button" v-on:click="offsetToLast">Last</button>
                                </div>
                            </div>
                        </div>
                    </div>
                    <fp-table :header-columns="['Event Time', 'Event Id', 'Event Name', 'Event Severity', 'Event Description']"
                        :items="componentEvents"
                        :item-to-columns="columnify"
                        :row-style="style"
                        :item-to-unique="keyify"
                        :item-hide="isItemHidden"
                        :clear-rows="clearEvents"
                        :initial-fields="fields"
                        :filter-text="filterText"
                        :initial-views="itemsShown"
                        :compact="compact"
                        :totalEventsSize="updateTotalEventsSize"
                        :eventsStartOffset="eventsStartOffset"
                        :eventsEndOffset="eventsEndOffset"
                        :isAutoUpdate="isAutoUpdate"
                        :scrollStatus="scrollStatus"
                    ></fp-table>
                </div>
            </template>
            <!--
            Channel Templates:

            These templates display a channel table.  It takes all channels supplied in a list, and prints a row for
            each channel. If this list contains duplicates, then the display will contain duplicates. This can be fixed
            -->
            <template id="channel-table-template">
                <div class="fp-flex-repeater">
                    <div class="fp-flex-header">
                        <h2>Channels</h2>
                    </div>
                    <fp-table :header-columns="['Last Sample Time', 'Channel Id', 'Channel Name', 'Channel Value']"
                         :items="conform"
                         :item-to-columns="columnify"
                         :item-to-unique="keyify"
                         :support-views="true"
                         :item-to-view-name="itemToName"
                         :item-hide="channelHider"
                         :initial-fields="fields"
                         :filter-text="filterText"
                         :initial-views="itemsShown"
                         :compact="compact"
                    ></fp-table>
                </div>
            </template>
            <!-- Uplink;

            Uplink template defines a control form used to upload files to a given destination.

            Uses FP table to display the rows of the uplink table. This specifically chooses the file-row template for
            the rows, as it is customized for use with uplink.
            -->
            <template id="uplink-template">
                <div class="fp-flex-repeater">
                    <div class="fp-flex-header">
                        <h2>File Uplink</h2>
                    </div>
                    <div class="form-row">
                            <label class="col-2">Destination Folder:</label>
                            <input class="col-2" type="text" v-model="destination" pattern="/.*" />
                            <div class="col-4">
                                <label>Add Files to Uplink:</label>
                                <input type="file" class="btn btn-active" v-bind:files="selected" multiple v-on:change="handleFiles" />
                            </div>
                            <button v-if="running" type="button" class="col-2 btn btn-outline-secondary" v-on:click="pauseUplink">Pause Uplink Queue</button>
                            <button v-if="!running" type="button" class="col-2 btn btn-outline-secondary" v-on:click="unpauseUplink">Unpause Uplink Queue</button>
                            <button type="button" class="col-2 btn btn-primary" v-on:click="uplinkFiles">Submit Uplink</button>
                        </div>
                        <div v-if="error != null" class="alert alert-danger" role="alert">
                            {{ this.error }}
                        </div>
                        <fp-table :header-columns="['Start Time', 'End Time', 'Source', 'Destination', 'State', 'Control', 'Progress']"
                                  :items="elements"
                                  :item-to-unique="keyify"
                                  :display-template="'file-row'"
                                  :item-to-columns="columnify"
                        ></fp-table>
                    </div>
                </div>
            </template>
            <!-- Downlink;

            Uses FP table to display the rows of the downlink table. This specifically chooses the file-row template for
            the rows, as it is customized for use with downlink.
            -->
            <template id="downlink-template">
                <div class="fp-flex-repeater">
                    <div class="fp-flex-header">
                        <h2>File Downlink</h2>
                    </div>
                    <fp-table :header-columns="['Start Time', 'End Time', 'Source', 'Destination', 'State', 'Control', 'Progress']"
                              :items="elements"
                              :item-to-unique="keyify"
                              :display-template="'file-row'"
                              :item-to-columns="columnify"
                    ></fp-table>
                </div>
            </template>

            <!-- FP Table Templates:

            FP Table is designed to create a common look-and-feel across all the table displays used in F´. This
            provides for a common filtering box, view loading box, and table with header information. It is used for the
            following table types:

            1. Command History
            2. Event History
            3. Active Telemetry

            This section consists of two templates, the row template, and the table template.
            -->
            <template id="fp-row-template">
                <tr :class="calculateStyle">
                    <th v-if="editing" v-on:input="onInput"><input type="checkbox" :checked="inView"></th>
                    <td v-for="(column, index) in calculatedColumns" v-on:dblclick="clickAction(item)" v-html="column"></td>
                </tr>
            </template>

            <!-- File Row:

            This is an alternate display for the row in an FP table that can show a file list item including commanding
            and progress. It is used by Uplink and downlink
            -->
            <template id="file-row-template">
                <tr>
                    <td>{{ item.start }}</td>
                    <td>{{ item.end }}</td>
                    <td>{{ item.source }}</td>
                    <td>{{ item.destination }}</td>
                    <td>{{ item.state }}</td>
                    <td v-if="item.uplink">
                        <button v-if="item.state != 'FINISHED' && item.state != 'CANCELED' && item.state != 'TIMEOUT'" class="btn btn-secondary" v-on:click="fileAction">
                            {{ (item.state == "TRANSMITTING" ) ? "Cancel" : "Remove" }}
                        </button>
                    </td>
                    <td v-if="!item.uplink">
                        <a v-if="item.state == 'FINISHED'" class="btn btn-secondary"
                           :href="'/download/files/' + basename" :download="basename">
                            Download
                        </a>
                    </td>
                    <td>
                        <div class="progress">
                            <div class="progress-bar bg-primary" role="progressbar" :aria-valuenow="item.percent"
                                 aria-valuemin="0" aria-valuemax="100" :style="{width: item.percent + '%'}">
                                {{ item.percent }}%
                            </div>
                        </div>
                    </td>
                </tr>
            </template>

            <!--
            FP Table:

            FP table supports the features of a sortable, filterable, table. It allows for the ability to specify views
            that reduce what is seen and specify custom row templates for non-standard data. It is used for each of the
            following data type displays:

            1. Command history
            2. Event log
            3. Active channel view
            4. File uplink curation and progress (uses file-row template)
            5. File downlink progress and download (uses file-row template)
            -->
            <template id="fp-table-template">
                <div class="fp-flex-repeater mt-2">
                    <div class="row fp-flex-header no-gutters justify-content-end" v-if="!compact">
                        <div class="mx-1">Filters:</div>
                        <div class="ml-1 mb-2 col-4">
                            <v-select id="fp-table-filter" :clearable="true" :searchable="true" :taggable="true"
                                      :no-drop="true" :options="[]" :multiple="true"
                                      v-model="matching">
                            </v-select>
                        </div>
                    </div>
                    <div class="fp-scroll-container">
                        <div class="fp-scrollable" id="fp-scrollable-id">
                            <table  class="sortable table table-bordered table-hover">
                                <thead>
                                    <tr v-if="!compact">
                                        <th v-if="editing" class="sorttable_nosort">
                                            <input type="checkbox" v-on:input="checkAll" ref="allbox"
                                                :checked="view.length == items.length">
                                        </th>
                                        <th v-for="column in calculatedHeaderColumns">{{ column }}</th>
                                    </tr>
                                </thead>
                                <tbody>
                                    <tr :is="displayTemplate" v-for="item in filteredItems" :item="item"
                                        :item-to-columns="itemToColumns"
                                        :row-style="rowStyle"
                                        :key="itemToUnique(item)"
                                        :editing="editing"
                                        :in-view="inView(item)"
                                        v-on:row-checked="checkedChild"
                                        :click-action="clickAction"
                                        :all-items="filteredItems"
                                        :visible="visibleIndices"
                                    >
                                    </tr>
                                </tbody>
                            </table>
                        </div>
                    </div>
                    <!-- If the table supports editing views, these features support the edit context of the view -->
                    <div class="row fp-flex-header" v-if="editing && !compact">
                        <div class="col-4"></div>
                        <div class="btn-group col-8">
                            <div type="button" class="btn btn-secondary" v-on:click="clearView">Clear</div>
                            <a :href="viewHref" download="current-view.txt" class="btn btn-info">Export</a>
                            <label class="btn btn-info btn-file">
                                Import<input type="file" v-on:input="readFile" style="display: none;">
                            </label>
                            <div type="button" class="btn btn-primary" v-on:click="saveView">Done</div>
                        </div>
                    </div>
                    <div class="row fp-flex-header no-gutters justify-content-end" v-if="!editing && !compact">
                        <button type="button" class="col-3 btn btn-primary" v-if="supportViews && !editing"
                                v-on:click="editViews">Edit View</button>
                    </div>
                    <div class="row fp-flex-header no-gutters justify-content-end" v-if="!editing && !compact">
                        <button class="col-3 btn btn-secondary" v-if="clearRows != null" v-on:click="clearRows">Clear</button>
                    </div>
                </div>
            </template>
        </div>
    </body>
</html><|MERGE_RESOLUTION|>--- conflicted
+++ resolved
@@ -176,13 +176,8 @@
             <template id="command-input-template">
                 <div class="fp-flex-repeater">
                     <div class="fp-flex-header">
-<<<<<<< HEAD
                         <h2 v-if="!builder">Sending Command: {{ selected.full_name }}</h2>
-                        <form v-on:submit.prevent="null" class="command-input-form" novalidate>
-=======
-                        <h2>Sending Command: {{ selected.full_name }}</h2>
                         <form v-on:submit.prevent="() => {return false;}" class="command-input-form" novalidate>
->>>>>>> 4e54110e
                             <div class="form-row">
                                 <div class="form-group col-4">
                                     <label for="mnemonic">Mnemonic</label>
